--- conflicted
+++ resolved
@@ -11,11 +11,7 @@
     name: AMD64 Windows
     runs-on: ubuntu-latest
     container:
-<<<<<<< HEAD
-      image: uycyjnzgntrn/rust-windows:${{ env.RUST_CI_VERSION }}
-=======
       image: uycyjnzgntrn/rust-windows:1.67.0
->>>>>>> 9e11bded
       volumes:
         - ${{ github.workspace }}:/src
     steps:
@@ -221,11 +217,7 @@
     name: AMD64 Linux
     runs-on: ubuntu-latest
     container:
-<<<<<<< HEAD
-      image: docker.io/uycyjnzgntrn/rust-linux:${{ env.RUST_CI_VERSION }}
-=======
       image: docker.io/uycyjnzgntrn/rust-linux:1.67.0
->>>>>>> 9e11bded
       options: "--platform linux/amd64 --privileged --cap-add SYS_ADMIN --device /dev/fuse"
       volumes:
         - ${{ github.workspace }}:/src
