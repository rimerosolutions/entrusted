--- conflicted
+++ resolved
@@ -9,13 +9,8 @@
 echo ">>> Setting up hostname"
 echo "entrusted-livecd" > /etc/hostname
 
-<<<<<<< HEAD
 echo ">>> Applying apt configurations"
 cp /files/etc/apt/apt.conf.d/80custom /etc/apt/apt.conf.d/
-=======
-echo ">>> Updating apt retries to 10"
-echo 'Acquire::Retries "10"; Acquire::GzipIndexes "true"; Acquire::CompressionTypes::Order:: "gz"; ' > /etc/apt/apt.conf.d/80-custom
->>>>>>> 5d35118d
 
 echo ">>> Installing custom kernel"
 DEBIAN_FRONTEND=noninteractive apt update
@@ -170,14 +165,10 @@
    /usr/share/pixmaps \
    /usr/share/doc* \
    /usr/share/info \
-<<<<<<< HEAD
    /var/lib/apt/lists/* \
    /var/cache/apt/* \
    /var/cache/debconf/* \
    /var/tmp/* \
-=======
-   /var/cache/apt/* \
->>>>>>> 5d35118d
    /tmp/* \
    /run/user/* \
    /var/log/* 
